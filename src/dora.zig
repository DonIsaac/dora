--- conflicted
+++ resolved
@@ -410,57 +410,4 @@
         try expectEqual(2, ref.value.*);
     }
     try expectEqual(2, map.getCopy(1));
-<<<<<<< HEAD
-}
-
-test "Dora.put" {
-    var map = try IntMap.init(t.allocator);
-    defer map.deinit();
-
-    try t.expectEqual(0, map.sizeSlow());
-
-    var existing: ?u32 = null;
-    existing = try map.put(1, 2);
-    try t.expectEqual(null, existing);
-    try t.expectEqual(1, map.sizeSlow());
-
-    existing = try map.put(1, 3);
-    try t.expectEqual(2, existing);
-    try t.expectEqual(1, map.sizeSlow());
-    try t.expectEqual(3, map.getCopy(1));
-}
-
-test "Dora.parIter" {
-    var map = try IntMap.init(t.allocator);
-    defer map.deinit();
-
-    // add some stuff
-    for (0..100) |i| {
-        const x: u32 = @intCast(i);
-        try map.insert(x, x);
-    }
-    try t.expectEqual(100, map.sizeSlow());
-
-
-    const Context = struct {
-        iter_count: u32 = 0,
-        pub fn next(self: *@This(), _: *u32) void {
-            _ = @atomicRmw(u32, &self.iter_count, .Add, 1, .monotonic);
-        }
-    };
-
-    var ctx: Context = .{};
-    {
-        var it = try map.parIter(
-            *Context,
-            &ctx,
-            // create a thread pool instead of using an existing one
-            null,
-        );
-        defer it.deinit();
-        try it.run();
-    }
-    try t.expectEqual(map.sizeSlow(), ctx.iter_count);
-=======
->>>>>>> 73ada1a0
 }